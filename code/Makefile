--- conflicted
+++ resolved
@@ -5,13 +5,8 @@
 CCLINKER = g++
 MAKE     = make --no-print-directory
 SHELL    = /bin/sh
-<<<<<<< HEAD
-CFLAGS   = -Wall -pedantic -DDSFMT_MEXP=19937 -msse2 -DHAVE_SSE2 
-OPTI     = -O1
-=======
-CFLAGS		= -Wall -Werror -pedantic -DDSFMT_MEXP=19937 -msse2 -DHAVE_SSE2 
-OPTI            = -O3 -march=native
->>>>>>> 381a41b8
+CFLAGS	 = -Wall -Werror -pedantic -DDSFMT_MEXP=19937 -msse2 -DHAVE_SSE2
+OPTI     = -O3
 #OPTI = -pg # for profiling
 LDFLAGS	= -lm
 INCLUDES	= 
